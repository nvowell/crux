<<<<<<< HEAD
// #![warn(missing_docs)]
//! TODO mod docs
//!
//!
=======
//! A HTTP client for use with Crux
//!
//! `crux_http` allows Crux apps to make HTTP requests by asking the Shell to perform them.
//!
//! This is still work in progress and large parts of HTTP are not yet supported.
>>>>>>> a5132a9c

use crux_core::{
    capability::{CapabilityContext, Operation},
    Capability,
};
use http::Method;
use url::Url;

mod client;
mod config;
mod error;
mod expect;
mod middleware;
mod request;
mod request_builder;
mod response;

<<<<<<< HEAD
pub mod protocol;

// TODO: Think about this Result re-export.
pub use http_types::{self as http};
=======
/// A HTTP request
#[derive(Serialize, Deserialize, Clone, Debug, PartialEq, Eq)]
pub struct HttpRequest {
    pub method: String,
    pub url: String,
    // TODO support headers
}

/// A HTTP Response with body stored as bytes
#[derive(Debug, Serialize, Deserialize, PartialEq, Eq)]
pub struct HttpResponse {
    pub status: u16,   // FIXME this probably should be a giant enum instead.
    pub body: Vec<u8>, // TODO support headers
}
>>>>>>> a5132a9c

pub use self::{
    config::Config,
    error::Error,
    request::Request,
    request_builder::RequestBuilder,
    response::{Response, ResponseAsync},
};

// TODO: These are definitely temporary
pub use self::{protocol::HttpRequest, protocol::HttpResponse};

use client::Client;

pub type Result<T> = std::result::Result<T, Error>;

/// The Http capability API.
pub struct Http<Ev> {
    context: CapabilityContext<protocol::HttpRequest, Ev>,
    client: Client,
}

impl<Ev> Clone for Http<Ev> {
    fn clone(&self) -> Self {
        Self {
            context: self.context.clone(),
            client: self.client.clone(),
        }
    }
}

impl<Ev> Http<Ev>
where
    Ev: 'static,
{
    pub fn new(context: CapabilityContext<protocol::HttpRequest, Ev>) -> Self {
        Self {
            client: Client::new(context.clone()),
            context,
        }
    }

    pub fn send_<F>(req: impl Into<Request>, callback: F) {
        todo!()
    }

    // TODO: document all of these.
    pub fn get_(&self, url: impl AsRef<str>) -> RequestBuilder<Ev> {
        RequestBuilder::new(Method::Get, url.as_ref().parse().unwrap(), self.clone())
    }
    pub fn head(&self, url: impl AsRef<str>) -> RequestBuilder<Ev> {
        RequestBuilder::new(Method::Head, url.as_ref().parse().unwrap(), self.clone())
    }
    pub fn post(&self, url: impl AsRef<str>) -> RequestBuilder<Ev> {
        RequestBuilder::new(Method::Post, url.as_ref().parse().unwrap(), self.clone())
    }
    pub fn put(&self, url: impl AsRef<str>) -> RequestBuilder<Ev> {
        RequestBuilder::new(Method::Put, url.as_ref().parse().unwrap(), self.clone())
    }
    pub fn delete(&self, url: impl AsRef<str>) -> RequestBuilder<Ev> {
        RequestBuilder::new(Method::Delete, url.as_ref().parse().unwrap(), self.clone())
    }
    pub fn connect(&self, url: impl AsRef<str>) -> RequestBuilder<Ev> {
        RequestBuilder::new(Method::Connect, url.as_ref().parse().unwrap(), self.clone())
    }
    pub fn options(&self, url: impl AsRef<str>) -> RequestBuilder<Ev> {
        RequestBuilder::new(Method::Options, url.as_ref().parse().unwrap(), self.clone())
    }
    pub fn trace(&self, url: impl AsRef<str>) -> RequestBuilder<Ev> {
        RequestBuilder::new(Method::Trace, url.as_ref().parse().unwrap(), self.clone())
    }
    pub fn patch(&self, url: impl AsRef<str>) -> RequestBuilder<Ev> {
        RequestBuilder::new(Method::Patch, url.as_ref().parse().unwrap(), self.clone())
    }
    pub fn request(&self, method: http::Method, url: Url) -> RequestBuilder<Ev> {
        RequestBuilder::new(method, url, self.clone())
    }

    /// Instruct the Shell to perform a HTTP GET request to the provided URL
    /// When finished, a `HttpResponse` wrapped in the event returned by `callback`
    /// will be dispatched to the app's `update` function.
    pub fn get<F>(&self, url: Url, callback: F)
    where
        Ev: 'static,
        F: Fn(protocol::HttpResponse) -> Ev + Send + 'static,
    {
        self.send(protocol::HttpMethod::Get, url, callback)
    }

    /// Instruct the Shell to perform a HTTP GET request to the provided `url`, expecting
    /// a JSON response.
    ///
    /// When finished, the response will be deserialized into type `T`, wrapped
    /// in an event using `callback` and dispatched to the app's `update function.
    pub fn get_json<T, F>(&self, url: Url, callback: F)
    where
        T: serde::de::DeserializeOwned,
        F: Fn(T) -> Ev + Send + Clone + 'static,
    {
        let ctx = self.context.clone();
        self.context.spawn(async move {
            let request = protocol::HttpRequest {
                method: protocol::HttpMethod::Get.to_string(),
                url: url.to_string(),
            };
            let resp = ctx.request_from_shell(request).await;

            let data =
                serde_json::from_slice::<T>(&resp.body).expect("TODO: do something sensible here");

            ctx.update_app(callback(data))
        });
    }

<<<<<<< HEAD
    pub fn send<F>(&self, method: protocol::HttpMethod, url: Url, callback: F)
=======
    /// Instruct the Shell to perform a HTTP POST request to the provided `url`, expecting
    /// a JSON response.
    ///
    /// When finished, the response will be deserialized into type `T`, wrapped
    /// in an event using `callback` and dispatched to the app's `update function.
    pub fn post<Res, F>(&self, url: Url, callback: F)
    where
        Res: serde::de::DeserializeOwned,
        F: Fn(Res) -> Ev + Send + Clone + 'static,
    {
        let ctx = self.context.clone();
        self.context.spawn(async move {
            let request = HttpRequest {
                method: HttpMethod::Post.to_string(),
                url: url.to_string(),
            };
            let resp = ctx.request_from_shell(request).await;

            let data = serde_json::from_slice::<Res>(&resp.body)
                .expect("TODO: do something sensible here");

            ctx.update_app(callback(data))
        });
    }

    /// Instruct the Shell to perform a HTTP request with the provided `method` to the provided `url`.
    ///
    /// When finished, a `HttpResponse` wrapped in the event returned by `callback`
    /// will be dispatched to the app's `update` function.
    pub fn send<F>(&self, method: HttpMethod, url: Url, callback: F)
>>>>>>> a5132a9c
    where
        Ev: 'static,
        F: Fn(protocol::HttpResponse) -> Ev + Send + 'static,
    {
        let ctx = self.context.clone();
        self.context.spawn(async move {
            let request = protocol::HttpRequest {
                method: method.to_string(),
                url: url.to_string(),
            };
            let resp = ctx.request_from_shell(request).await;

            ctx.update_app(callback(resp))
        });
    }
}

impl<Ef> Capability<Ef> for Http<Ef> {
    type Operation = HttpRequest;
    type MappedSelf<MappedEv> = Http<MappedEv>;

    fn map_event<F, NewEvent>(&self, f: F) -> Self::MappedSelf<NewEvent>
    where
        F: Fn(NewEvent) -> Ef + Send + Sync + Copy + 'static,
        Ef: 'static,
        NewEvent: 'static,
    {
        Http::new(self.context.map_event(f))
    }
}<|MERGE_RESOLUTION|>--- conflicted
+++ resolved
@@ -1,15 +1,9 @@
-<<<<<<< HEAD
-// #![warn(missing_docs)]
-//! TODO mod docs
-//!
-//!
-=======
 //! A HTTP client for use with Crux
 //!
 //! `crux_http` allows Crux apps to make HTTP requests by asking the Shell to perform them.
 //!
 //! This is still work in progress and large parts of HTTP are not yet supported.
->>>>>>> a5132a9c
+// #![warn(missing_docs)]
 
 use crux_core::{
     capability::{CapabilityContext, Operation},
@@ -27,27 +21,10 @@
 mod request_builder;
 mod response;
 
-<<<<<<< HEAD
 pub mod protocol;
 
 // TODO: Think about this Result re-export.
 pub use http_types::{self as http};
-=======
-/// A HTTP request
-#[derive(Serialize, Deserialize, Clone, Debug, PartialEq, Eq)]
-pub struct HttpRequest {
-    pub method: String,
-    pub url: String,
-    // TODO support headers
-}
-
-/// A HTTP Response with body stored as bytes
-#[derive(Debug, Serialize, Deserialize, PartialEq, Eq)]
-pub struct HttpResponse {
-    pub status: u16,   // FIXME this probably should be a giant enum instead.
-    pub body: Vec<u8>, // TODO support headers
-}
->>>>>>> a5132a9c
 
 pub use self::{
     config::Config,
@@ -101,7 +78,7 @@
     pub fn head(&self, url: impl AsRef<str>) -> RequestBuilder<Ev> {
         RequestBuilder::new(Method::Head, url.as_ref().parse().unwrap(), self.clone())
     }
-    pub fn post(&self, url: impl AsRef<str>) -> RequestBuilder<Ev> {
+    pub fn post_(&self, url: impl AsRef<str>) -> RequestBuilder<Ev> {
         RequestBuilder::new(Method::Post, url.as_ref().parse().unwrap(), self.clone())
     }
     pub fn put(&self, url: impl AsRef<str>) -> RequestBuilder<Ev> {
@@ -162,9 +139,6 @@
         });
     }
 
-<<<<<<< HEAD
-    pub fn send<F>(&self, method: protocol::HttpMethod, url: Url, callback: F)
-=======
     /// Instruct the Shell to perform a HTTP POST request to the provided `url`, expecting
     /// a JSON response.
     ///
@@ -178,7 +152,7 @@
         let ctx = self.context.clone();
         self.context.spawn(async move {
             let request = HttpRequest {
-                method: HttpMethod::Post.to_string(),
+                method: protocol::HttpMethod::Post.to_string(),
                 url: url.to_string(),
             };
             let resp = ctx.request_from_shell(request).await;
@@ -194,8 +168,7 @@
     ///
     /// When finished, a `HttpResponse` wrapped in the event returned by `callback`
     /// will be dispatched to the app's `update` function.
-    pub fn send<F>(&self, method: HttpMethod, url: Url, callback: F)
->>>>>>> a5132a9c
+    pub fn send<F>(&self, method: protocol::HttpMethod, url: Url, callback: F)
     where
         Ev: 'static,
         F: Fn(protocol::HttpResponse) -> Ev + Send + 'static,
